# -*- encoding: utf-8 -*-
require File.expand_path("../lib/tenacity/version", __FILE__)

Gem::Specification.new do |s|
  s.name        = "tenacity"
  s.license     = "MIT"
  s.version     = Tenacity::VERSION
  s.platform    = Gem::Platform::RUBY
  s.authors     = ["John Wood"]
  s.email       = ["john@johnpwood.net"]
  s.homepage    = "http://github.com/jwood/tenacity"
  s.summary     = %Q{A database client independent way of specifying simple relationships between models backed by different databases.}
  s.description = %Q{Tenacity provides a database client independent way of specifying simple relationships between models backed by different databases.}

  s.rubyforge_project = "tenacity"

  s.required_rubygems_version = ">= 1.3.6"

  s.add_runtime_dependency "activesupport", "~> 2.3"

  s.add_development_dependency "bundler", "~> 1.0.0"
  s.add_development_dependency "rake", "~> 0.8.7"
  s.add_development_dependency "rcov", "~> 0.9.9"
  s.add_development_dependency "shoulda", "~> 2.11.3"
  s.add_development_dependency "yard", "~> 0.6.4"

  # Relational DBs
  s.add_development_dependency "sqlite3-ruby", "~> 1.3.1"
<<<<<<< HEAD
  s.add_development_dependency "activerecord", "~> 2.3"
=======
  s.add_development_dependency "activerecord", "~> 3.0.0"
  s.add_development_dependency "datamapper", "~> 1.0.2"
  s.add_development_dependency "dm-sqlite-adapter", "~> 1.0.2"
>>>>>>> f3a53b70

  # MongoDB
  s.add_development_dependency "mongo_mapper", "~> 0.8.6"
  s.add_development_dependency "bson_ext", "~> 1.1.3"

  # CouchDB
  s.add_development_dependency "couchrest", "~> 1.0.0"
  s.add_development_dependency "couchrest_extended_document", "~> 1.0.0"

  s.files        = `git ls-files`.split("\n")
  s.executables  = `git ls-files`.split("\n").map{|f| f =~ /^bin\/(.*)/ ? $1 : nil}.compact
  s.require_path = 'lib'
end
<|MERGE_RESOLUTION|>--- conflicted
+++ resolved
@@ -26,13 +26,9 @@
 
   # Relational DBs
   s.add_development_dependency "sqlite3-ruby", "~> 1.3.1"
-<<<<<<< HEAD
   s.add_development_dependency "activerecord", "~> 2.3"
-=======
-  s.add_development_dependency "activerecord", "~> 3.0.0"
   s.add_development_dependency "datamapper", "~> 1.0.2"
   s.add_development_dependency "dm-sqlite-adapter", "~> 1.0.2"
->>>>>>> f3a53b70
 
   # MongoDB
   s.add_development_dependency "mongo_mapper", "~> 0.8.6"
