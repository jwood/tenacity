# -*- encoding: utf-8 -*-
require File.expand_path("../lib/tenacity/version", __FILE__)

Gem::Specification.new do |s|
  s.name        = "tenacity"
  s.license     = "MIT"
  s.version     = Tenacity::VERSION
  s.platform    = Gem::Platform::RUBY
  s.authors     = ["John Wood"]
  s.email       = ["john@johnpwood.net"]
  s.homepage    = "http://github.com/jwood/tenacity"
  s.summary     = %Q{A database client independent way of specifying simple relationships between models backed by different databases.}
  s.description = %Q{Tenacity provides a database client independent way of specifying simple relationships between models backed by different databases.}

  s.rubyforge_project = "tenacity"

  s.required_rubygems_version = ">= 1.3.6"

  s.add_runtime_dependency "activesupport", "~> 2.3"

  s.add_development_dependency "bundler", ">= 1.0.0"
  s.add_development_dependency "rake", ">= 0.8.7"
  s.add_development_dependency "rcov", "0.9.9"
  s.add_development_dependency "shoulda", "2.11.3"
  s.add_development_dependency "mocha", "0.9.10"
  s.add_development_dependency "yard", "0.6.4"

  # Relational DBs
<<<<<<< HEAD
  s.add_development_dependency "sqlite3-ruby", "~> 1.3.1"
  s.add_development_dependency "activerecord", "~> 2.3"
  s.add_development_dependency "datamapper", "~> 1.0.2"
  s.add_development_dependency "dm-sqlite-adapter", "~> 1.0.2"
  s.add_development_dependency "sequel", "~> 3.19.0"

  # MongoDB
  s.add_development_dependency "mongo_mapper", "~> 0.8.6"
  s.add_development_dependency "bson_ext", "~> 1.3.0"

  # CouchDB
  s.add_development_dependency "couchrest", "~> 1.0.0"
  s.add_development_dependency "couchrest_extended_document", "~> 1.0.0"
=======
  s.add_development_dependency "sqlite3-ruby", "1.3.1"
  s.add_development_dependency "activerecord", "3.0.7"
  s.add_development_dependency "datamapper", "1.0.2"
  s.add_development_dependency "dm-sqlite-adapter", "1.0.2"
  s.add_development_dependency "sequel", "3.19.0"

  # MongoDB
  s.add_development_dependency "mongo_mapper", "0.9.0"
  s.add_development_dependency "mongo", "1.6.2"
  s.add_development_dependency "bson_ext", "1.6.2"
  s.add_development_dependency "mongoid", "2.0.0"

  # CouchDB
  s.add_development_dependency "couchrest", "1.0.2"
  s.add_development_dependency "couchrest_model", "1.0.0"

  # Riak
  s.add_development_dependency "ripple", "0.9.2"

  # Multiple
  s.add_development_dependency "toystore", "0.8.0"
  s.add_development_dependency "adapter-mongo", "0.5.4"
>>>>>>> 2389d59c

  s.files        = `git ls-files`.split("\n")
  s.executables  = `git ls-files`.split("\n").map{|f| f =~ /^bin\/(.*)/ ? $1 : nil}.compact
  s.require_path = 'lib'
end
<|MERGE_RESOLUTION|>--- conflicted
+++ resolved
@@ -26,44 +26,20 @@
   s.add_development_dependency "yard", "0.6.4"
 
   # Relational DBs
-<<<<<<< HEAD
-  s.add_development_dependency "sqlite3-ruby", "~> 1.3.1"
-  s.add_development_dependency "activerecord", "~> 2.3"
-  s.add_development_dependency "datamapper", "~> 1.0.2"
-  s.add_development_dependency "dm-sqlite-adapter", "~> 1.0.2"
-  s.add_development_dependency "sequel", "~> 3.19.0"
-
-  # MongoDB
-  s.add_development_dependency "mongo_mapper", "~> 0.8.6"
-  s.add_development_dependency "bson_ext", "~> 1.3.0"
-
-  # CouchDB
-  s.add_development_dependency "couchrest", "~> 1.0.0"
-  s.add_development_dependency "couchrest_extended_document", "~> 1.0.0"
-=======
   s.add_development_dependency "sqlite3-ruby", "1.3.1"
-  s.add_development_dependency "activerecord", "3.0.7"
+  s.add_development_dependency "activerecord", "2.3.14"
   s.add_development_dependency "datamapper", "1.0.2"
   s.add_development_dependency "dm-sqlite-adapter", "1.0.2"
   s.add_development_dependency "sequel", "3.19.0"
 
   # MongoDB
-  s.add_development_dependency "mongo_mapper", "0.9.0"
+  s.add_development_dependency "mongo_mapper", "0.8.6"
   s.add_development_dependency "mongo", "1.6.2"
   s.add_development_dependency "bson_ext", "1.6.2"
-  s.add_development_dependency "mongoid", "2.0.0"
 
   # CouchDB
-  s.add_development_dependency "couchrest", "1.0.2"
-  s.add_development_dependency "couchrest_model", "1.0.0"
-
-  # Riak
-  s.add_development_dependency "ripple", "0.9.2"
-
-  # Multiple
-  s.add_development_dependency "toystore", "0.8.0"
-  s.add_development_dependency "adapter-mongo", "0.5.4"
->>>>>>> 2389d59c
+  s.add_development_dependency "couchrest", "1.0.0"
+  s.add_development_dependency "couchrest_extended_document", "1.0.0"
 
   s.files        = `git ls-files`.split("\n")
   s.executables  = `git ls-files`.split("\n").map{|f| f =~ /^bin\/(.*)/ ? $1 : nil}.compact
