--- conflicted
+++ resolved
@@ -24,13 +24,8 @@
   s.add_development_dependency "shoulda", "~> 2.11.3"
   s.add_development_dependency "mongo_mapper", "~> 0.8.6"
   s.add_development_dependency "bson_ext", "~> 1.1.3"
-<<<<<<< HEAD
   s.add_development_dependency "activerecord", "~> 2.3"
-  s.add_development_dependency "mysql", "~> 2.8.1"
-=======
-  s.add_development_dependency "activerecord", "~> 3.0.0"
   s.add_development_dependency "sqlite3-ruby", "~> 1.3.1"
->>>>>>> 3f4d55cd
   s.add_development_dependency "couchrest", "~> 1.0.0"
   s.add_development_dependency "couchrest_extended_document", "~> 1.0.0"
 
