--- conflicted
+++ resolved
@@ -33,14 +33,8 @@
   s.add_development_dependency "sequel", "~> 3.19.0"
 
   # MongoDB
-<<<<<<< HEAD
   s.add_development_dependency "mongo_mapper", "~> 0.8.6"
-  s.add_development_dependency "bson_ext", "~> 1.2.4"
-=======
-  # mongo_mapper dependency defined in Gemfile
   s.add_development_dependency "bson_ext", "~> 1.3.0"
-  s.add_development_dependency "mongoid", "~> 2.0.0.beta"
->>>>>>> e99fac20
 
   # CouchDB
   s.add_development_dependency "couchrest", "~> 1.0.0"
