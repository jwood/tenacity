# -*- encoding: utf-8 -*-
require File.expand_path("../lib/tenacity/version", __FILE__)

Gem::Specification.new do |s|
  s.name        = "tenacity"
  s.license     = "MIT"
  s.version     = Tenacity::VERSION
  s.platform    = Gem::Platform::RUBY
  s.authors     = ["John Wood"]
  s.email       = ["john@johnpwood.net"]
  s.homepage    = "http://github.com/jwood/tenacity"
  s.summary     = %Q{A database client independent way of specifying simple relationships between models backed by different databases.}
  s.description = %Q{Tenacity provides a database client independent way of specifying simple relationships between models backed by different databases.}

  s.rubyforge_project = "tenacity"

  s.required_rubygems_version = ">= 1.3.6"

  s.add_runtime_dependency "activesupport", "~> 2.3"

  s.add_development_dependency "bundler", "~> 1.0.0"
  s.add_development_dependency "rake", "~> 0.8.7"
  s.add_development_dependency "rcov", "~> 0.9.9"
  s.add_development_dependency "shoulda", "~> 2.11.3"

  # Relational DBs
  s.add_development_dependency "sqlite3-ruby", "~> 1.3.1"
  s.add_development_dependency "activerecord", "~> 3.0.0"

  # MongoDB
  s.add_development_dependency "mongo_mapper", "~> 0.8.6"
  s.add_development_dependency "bson_ext", "~> 1.1.3"
<<<<<<< HEAD
  s.add_development_dependency "activerecord", "~> 2.3"
  s.add_development_dependency "sqlite3-ruby", "~> 1.3.1"
  s.add_development_dependency "couchrest", "~> 1.0.0"
  s.add_development_dependency "couchrest_extended_document", "~> 1.0.0"
=======
  s.add_development_dependency "mongoid", "~> 2.0.0.beta"

  # CouchDB
  s.add_development_dependency "couchrest", "~> 1.0.0"
  s.add_development_dependency "couchrest_model", "~> 1.0.0.beta"
>>>>>>> e624667e

  s.files        = `git ls-files`.split("\n")
  s.executables  = `git ls-files`.split("\n").map{|f| f =~ /^bin\/(.*)/ ? $1 : nil}.compact
  s.require_path = 'lib'
end
<|MERGE_RESOLUTION|>--- conflicted
+++ resolved
@@ -25,23 +25,15 @@
 
   # Relational DBs
   s.add_development_dependency "sqlite3-ruby", "~> 1.3.1"
-  s.add_development_dependency "activerecord", "~> 3.0.0"
+  s.add_development_dependency "activerecord", "~> 2.3"
 
   # MongoDB
   s.add_development_dependency "mongo_mapper", "~> 0.8.6"
   s.add_development_dependency "bson_ext", "~> 1.1.3"
-<<<<<<< HEAD
-  s.add_development_dependency "activerecord", "~> 2.3"
-  s.add_development_dependency "sqlite3-ruby", "~> 1.3.1"
-  s.add_development_dependency "couchrest", "~> 1.0.0"
-  s.add_development_dependency "couchrest_extended_document", "~> 1.0.0"
-=======
-  s.add_development_dependency "mongoid", "~> 2.0.0.beta"
 
   # CouchDB
   s.add_development_dependency "couchrest", "~> 1.0.0"
-  s.add_development_dependency "couchrest_model", "~> 1.0.0.beta"
->>>>>>> e624667e
+  s.add_development_dependency "couchrest_extended_document", "~> 1.0.0"
 
   s.files        = `git ls-files`.split("\n")
   s.executables  = `git ls-files`.split("\n").map{|f| f =~ /^bin\/(.*)/ ? $1 : nil}.compact
